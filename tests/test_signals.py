"""File containing tests of pyrex signals module"""

import pytest

from config import SEED

from pyrex.signals import (Signal, EmptySignal, FunctionSignal,
<<<<<<< HEAD
                           ZHSAskaryanSignal, ARVZAskaryanSignal,
                           GaussianNoise, ThermalNoise)
from pyrex.ice_model import ice
from pyrex.particle import Particle
=======
                           GaussianNoise, ThermalNoise)
>>>>>>> f5a89b7c

import numpy as np



@pytest.fixture
def signal():
    """Fixture for forming basic Signal object"""
    return Signal([0,1,2,3,4], [1,2,1,2,1])

@pytest.fixture(params=[([0,1,2,3,4], [0,1,2,1,0], Signal.Type.undefined),
                        ([0,0.1,0.2,0.3,0.4], [0,0.1,0.2,0.1,0],
                         Signal.Type.voltage),
                        ([0,1e-9,2e-9,3e-9,4e-9], [0,1e-9,2e-9,1e-9,0],
                         Signal.Type.field)])
def signals(request):
    """Fixture for forming parameterized Signal objects for many value types"""
    ts = request.param[0]
    vs = request.param[1]
    v_type = request.param[2]
    return Signal(ts, vs, value_type=v_type)


class TestSignal:
    """Tests for Signal class"""
    def test_creation(self, signal):
        """Test initialization of signal"""
        assert np.array_equal(signal.times, [0,1,2,3,4])
        assert np.array_equal(signal.values, [1,2,1,2,1])
        assert signal.value_type == Signal.Type.undefined

    def test_uniqueness(self, signals):
        """Test that a new signal made from the values of the old one are not connected"""
        new = Signal(signals.times, signals.values)
        new.times[0] = -10000
        new.values[0] = 10000
        assert new.times[0] != signals.times[0]
        assert new.values[0] != signals.values[0]

    def test_addition(self, signals):
        """Test that signal objects can be added"""
        expected = Signal(signals.times, 2*signals.values, signals.value_type)
        signal_sum = signals + signals
        assert np.array_equal(signal_sum.times, expected.times)
        assert np.array_equal(signal_sum.values, expected.values)
        assert signal_sum.value_type == expected.value_type

    def test_summation(self, signals):
        """Test that sum() can be used with signals"""
        signal_sum = sum([signals, signals])
        assert np.array_equal(signals.times, signal_sum.times)
        assert np.array_equal(signals.values+signals.values, signal_sum.values)
        assert signal_sum.value_type == signals.value_type

    def test_addition_type_failure(self, signal):
        """Test that signal objects cannot be added to other types
        (except left-add of iteger 0 for use of sum())"""
        assert 0+signal == signal
        with pytest.raises(TypeError):
            signal_sum = signal + 1
        with pytest.raises(TypeError):
            signal_sim = signal + [1,1,1,1,1]
        with pytest.raises(TypeError):
            signal_sum = signal + np.array([1,1,1,1,1])
        with pytest.raises(TypeError):
            signal_sim = signal + "Why would you even try this?"

    def test_addition_times_failure(self):
        """Test that signal objects with different times cannot be added"""
        signal_1 = Signal([0,1,2,3,4], [1,2,1,2,1])
        signal_2 = Signal([1,2,3,4,5], [2,3,2,3,2])
        with pytest.raises(ValueError):
            signal_sum = signal_1 + signal_2

    def test_addition_value_type_failure(self):
        """Test that adding signal objects with different value types fails"""
        signal_1 = Signal([0,1,2,3,4], [1,2,1,2,1],
                          value_type=Signal.Type.voltage)
        signal_2 = Signal([0,1,2,3,4], [2,3,2,3,2],
                          value_type=Signal.Type.field)
        with pytest.raises(ValueError):
            signal_sum = signal_1 + signal_2

    def test_addition_value_type_coercion(self, signals):
        """Test that adding signal objects with undefined value type
        results in a sum with the value type of the other signal"""
        undef_signal = Signal(signals.times, signals.values,
                              value_type=Signal.Type.undefined)
        signal_sum_1 = signals + undef_signal
        signal_sum_2 = undef_signal + signals
        assert signal_sum_1.value_type == signals.value_type
        assert signal_sum_2.value_type == signals.value_type

    @pytest.mark.parametrize("factor", [0, 2, np.pi])
    def test_multiplication(self, signals, factor):
        """Test that signal types can be multiplied by scalar values"""
        expected = Signal(signals.times, factor*signals.values, signals.value_type)
        signal_product_1 = signals * factor
        assert np.array_equal(signal_product_1.times, expected.times)
        assert np.array_equal(signal_product_1.values, expected.values)
        assert signal_product_1.value_type == expected.value_type
        signal_product_2 = factor * signals
        assert np.array_equal(signal_product_2.times, expected.times)
        assert np.array_equal(signal_product_2.values, expected.values)
        assert signal_product_2.value_type == expected.value_type
        signals *= factor
        assert np.array_equal(signals.times, expected.times)
        assert np.array_equal(signals.values, expected.values)
        assert signals.value_type == expected.value_type

    def test_multiplication_uniqueness(self, signal):
        """Test that multiplying a signal doesn't change other signals which
        used those same values"""
        signal_product = signal * 2
        signal *= 2
        assert np.array_equal(signal_product.values, signal.values)

    @pytest.mark.parametrize("factor", [2, np.pi])
    def test_division(self, signals, factor):
        """Test that signal types can be divided by scalar values"""
        expected = Signal(signals.times, signals.values/factor, signals.value_type)
        signal_quotient = signals / factor
        assert np.array_equal(signal_quotient.times, expected.times)
        assert np.array_equal(signal_quotient.values, expected.values)
        assert signal_quotient.value_type == expected.value_type
        signals /= factor
        assert np.array_equal(signals.times, expected.times)
        assert np.array_equal(signals.values, expected.values)
        assert signals.value_type == expected.value_type

    def test_value_type_setter(self, signal):
        """Test setting of signal value type by various methods"""
        signal.value_type = Signal.Type.voltage
        assert signal.value_type == Signal.Type.voltage
        signal.value_type = 2
        assert signal.value_type == Signal.Type.field
        signal.value_type = "power"
        assert signal.value_type == Signal.Type.power

    def test_value_types_equivalent(self, signal):
        """Test that value types are equivalent across classes and values"""
        assert signal.Type.voltage == Signal.Type.voltage
        assert Signal.Type.voltage == EmptySignal.Type.voltage
        assert Signal.Type.undefined == Signal.Type.unknown

    def test_dt(self, signals):
        """Test the value of dt"""
        for t1, t2 in zip(signals.times[:-1], signals.times[1:]):
            assert signals.dt == pytest.approx(t2-t1)

    def test_dt_is_none(self):
        """Test that dt is None when not enough values are provided"""
        ts = [0]
        vs = [1]
        signal = Signal(ts, vs)
        assert signal.dt is None

    def test_dt_not_writable(self, signal):
        """Test that dt cannot be assigned to"""
        with pytest.raises(AttributeError):
            signal.dt = 0.1

    def test_envelope(self, signal):
        """Test the envelope calculation"""
        expected = [1.25653708, 2.00527169, 1, 2.00527169, 1.25653708]
        for i in range(5):
            assert signal.envelope[i] == pytest.approx(expected[i])

    def test_enveolope_not_writable(self, signal):
        """Test that envelope cannot be assigned to"""
        with pytest.raises(AttributeError):
            signal.envelope = [1,2,1,2,1]

    def test_resample(self, signal):
        """Test signal resampling"""
        expected = Signal(signal.times[::2], [1.2,1.6258408572364818,1.3741591427635182])
        signal.resample(3)
        assert len(signal.times) == 3
        assert len(signal.values) == 3
        for i in range(3):
            assert signal.times[i] == expected.times[i]
            assert signal.values[i] == pytest.approx(expected.values[i])

    def test_with_times(self, signal):
        """Test that with_times method works as expected,
        interpolating and zero-padding"""
        times = np.linspace(-2, 7, 19)
        new = signal.with_times(times)
        expected = Signal(times, [0,0,0,0,1,1.5,2,1.5,1,1.5,2,1.5,1,0,0,0,0,0,0])
        assert np.array_equal(new.values, expected.values)
        assert new.value_type == signal.value_type

    def test_spectrum(self, signal):
        """Test that spectrum attribute returns expected values"""
        expected = [7, -0.5, -0.5, -0.5, -0.5]
        assert len(signal.spectrum) == 5
        for i in range(5):
            assert np.real(signal.spectrum[i]) == expected[i]

    def test_frequencies(self, signal):
        """Test that frequencies attribute returns expected values"""
        expected = [0, 0.2, 0.4, -0.4, -0.2]
        assert len(signal.frequencies) == 5
        for i in range(5):
            assert signal.frequencies[i] == expected[i]

    def test_filter_frequencies(self, signal):
        """Test that the filter_frequencies method returns expected values"""
        resp = lambda f: int(np.abs(f)==0.2)
        expected = Signal(signal.times, [-0.1,0.0381966,0.1236068,0.0381966,-0.1],
                          value_type=signal.value_type)
        signal.filter_frequencies(resp)
        assert np.array_equal(signal.times, expected.times)
        for i in range(5):
            assert signal.values[i] == pytest.approx(expected.values[i])
        assert signal.value_type == expected.value_type

    def test_filter_frequencies_force_real(self, signal):
        """Test that the filter_frequencies force_real option works"""
        resp = lambda f: int(f==0.2)
        copy = Signal(signal.times, signal.values)
        expected = Signal(signal.times, [-0.05,0.0190983,0.0618034,0.0190983,-0.05],
                          value_type=signal.value_type)
        copy.filter_frequencies(resp, force_real=False)
        for i in range(5):
            assert copy.values[i] == pytest.approx(expected.values[i])
        expected = Signal(signal.times, [-0.1,0.0381966,0.1236068,0.0381966,-0.1],
                          value_type=signal.value_type)
        signal.filter_frequencies(resp, force_real=True)
        for i in range(5):
            assert signal.values[i] == pytest.approx(expected.values[i])



@pytest.fixture
def empty_signal():
    """Fixture for forming basic EmptySignal object"""
    return EmptySignal([0,1,2,3,4])


class TestEmptySignal:
    """Tests for EmptySignal class"""
    def test_creation(self, empty_signal):
        """Test initialization of empty signal"""
        assert np.array_equal(empty_signal.times, [0,1,2,3,4])
        assert np.array_equal(empty_signal.values, np.zeros(5))
        assert empty_signal.value_type == Signal.Type.undefined

    def test_with_times(self, empty_signal):
        """Test that with_times method keeps all zeros"""
        empty_signal.value_type = Signal.Type.voltage
        new = empty_signal.with_times(np.linspace(-2, 7, 19))
        assert np.array_equal(new.values, np.zeros(19))
        assert new.value_type == empty_signal.value_type



@pytest.fixture(params=[lambda x: x==1, np.cos])
def function_signals(request):
    """Fixture for forming parameterized Signal objects for many value types"""
    ts = [0,1,2,3,4]
    return FunctionSignal(ts, request.param)


class TestFunctionSignal:
    """Tests for FunctionSignal class"""
    def test_creation(self, function_signals):
        """Test initialization of function signals"""
        assert np.array_equal(function_signals.times, [0,1,2,3,4])
        for i in range(5):
            assert function_signals.values[i] == function_signals.function(i)
        assert function_signals.value_type == Signal.Type.undefined

    def test_with_times(self, function_signals):
        """Test that with_times method uses function to re-evaluate"""
        times = np.linspace(-2, 7, 19)
        function_signals.value_type == Signal.Type.voltage
        new = function_signals.with_times(times)
        assert np.array_equal(new.times, times)
        for i in range(19):
            assert new.values[i] == function_signals.function(times[i])
        assert new.value_type == function_signals.value_type



@pytest.fixture
<<<<<<< HEAD
def zhs_pulse():
    """Example ZHS Askaryan pulse"""
    # Create particle to ensure shower energy is 3e9 GeV
    particle = Particle(particle_id=Particle.Type.electron_neutrino,
                        vertex=(0, 0, -1000), direction=(0, 0, 1), energy=3e9,
                        interaction_type="cc")
    particle.interaction.em_frac = 1
    particle.interaction.had_frac = 0
    n = ice.index(particle.vertex[2])
    cherenkov_angle = np.arcsin(np.sqrt(1 - 1/n**2))
    return ZHSAskaryanSignal(times=np.linspace(0, 3e-9, 301),
                             particle=particle,
                             viewing_angle=cherenkov_angle-np.radians(0.3),
                             viewing_distance=100,
                             ice_model=ice, t0=1e-9)


class TestZHSAskaryanSignal():
    """Tests for ZHSAskaryanSignal class"""
    def test_zhs_pulse(self, zhs_pulse):
        """Test parameters of a sample ZHS signal"""
        assert zhs_pulse.energy == 3e9
        assert np.array_equal(zhs_pulse.times, np.linspace(0, 3e-9, 301))
        assert zhs_pulse.value_type == Signal.Type.field
        assert np.max(zhs_pulse.values) == pytest.approx(14.085, rel=0.1)
        assert np.min(zhs_pulse.values) == pytest.approx(-1.392, rel=0.1)
        peak_to_peak_time = (zhs_pulse.times[np.argmin(zhs_pulse.values)] -
                             zhs_pulse.times[np.argmax(zhs_pulse.values)])
        assert np.abs(peak_to_peak_time) == pytest.approx(0.4e-9, abs=0.05e-9)



@pytest.fixture
def arz_pulse():
    """Example Askaryan pulse from https://arxiv.org/pdf/1106.6283v3.pdf"""
    # Create particle to ensure shower energy is 3e9 GeV
    particle = Particle(particle_id=Particle.Type.electron_neutrino,
                        vertex=(0, 0, -1000), direction=(0, 0, 1), energy=3e9,
                        interaction_type="cc")
    particle.interaction.em_frac = 1
    particle.interaction.had_frac = 0
    n = ice.index(particle.vertex[2])
    cherenkov_angle = np.arcsin(np.sqrt(1 - 1/n**2))
    return ARVZAskaryanSignal(times=np.linspace(0, 3e-9, 301),
                              particle=particle,
                              viewing_angle=cherenkov_angle-np.radians(0.3),
                              viewing_distance=1,
                              ice_model=ice, t0=1e-9)


class TestARVZAskaryanSignal:
    """Tests for ARVZAksaryanSignal class"""
    def test_arz_pulse(self, arz_pulse):
        """Test parameters of the example ARVZ signal"""
        assert arz_pulse.em_energy == 3e9
        assert arz_pulse.had_energy == 0
        assert np.array_equal(arz_pulse.times, np.linspace(0, 3e-9, 301))
        assert arz_pulse.value_type == Signal.Type.field
        # FIXME: Fix the amplitude of Askaryan pulses and use these amplitude tests
        # assert np.max(arz_pulse.values) == pytest.approx(200, rel=0.1)
        # assert np.min(arz_pulse.values) == pytest.approx(-200, rel=0.1)
        peak_to_peak_time = (arz_pulse.times[np.argmin(arz_pulse.values)] -
                             arz_pulse.times[np.argmax(arz_pulse.values)])
        assert peak_to_peak_time == pytest.approx(0.2e-9, abs=0.05e-9)

    def test_vector_potential(self, arz_pulse):
        """Test vector potential of ARVZ signal sample"""
        assert np.all(np.isclose(
            arz_pulse.vector_potential,
            np.cumsum(np.concatenate(([0], arz_pulse.values)))[:-1] * -arz_pulse.dt,
            rtol=1e-5, atol=1e-10
        ))

    @pytest.mark.parametrize("energy", [1e9, 1e10, 1e11])
    def test_RAC(self, arz_pulse, energy):
        """Test vector potential at Cherenkov angle (Fig 2 of ARVZ)"""
        times = np.linspace(-1e-9, 1.5e-9, 6)
        expectations = [3.4e-8, 1.8e-7, 9.0e-6, 3.1e-7, 7.8e-8, 3.0e-8]
        factor = 1e11 / energy
        for time, expected in zip(times, expectations):
            assert (np.abs(arz_pulse.RAC(time, energy)) * factor
                    == pytest.approx(expected, rel=0.05))

    def test_em_shower_profile(self, arz_pulse):
        """Test the electromagnetic shower profile"""
        lengths = [0.1, 2, 5, 10, 15, 20, 25]
        expectations_tev = [4.5e5, 5.2e8, 9.3e8, 1.1e7, 1.8e4, 1.3e1, 7.1e-3]
        expectations_pev = [4.2e2, 1.3e7, 7.2e8, 2.6e8, 3.3e6, 1.0e4, 1.4e1]
        expectations_eev = [4.0e-1, 1.2e5, 9.7e7, 7.6e8, 7.6e7, 1.0e6, 4.3e3]
        for i, length in enumerate(lengths):
            assert (arz_pulse.em_shower_profile(z=length, energy=1e3) * 1e6 / 1.602e-19
                    == pytest.approx(expectations_tev[i], rel=0.05))
            assert (arz_pulse.em_shower_profile(z=length, energy=1e6) * 1e3 / 1.602e-19
                    == pytest.approx(expectations_pev[i], rel=0.05))
            assert (arz_pulse.em_shower_profile(z=length, energy=1e9) / 1.602e-19
                    == pytest.approx(expectations_eev[i], rel=0.05))
        lengths = np.linspace(1, 15, 1000)
        for energy in [1e3, 1e6, 1e9]:
            assert (np.max(arz_pulse.em_shower_profile(lengths, energy)) / 1.602e-19
                    == pytest.approx(energy, rel=0.3))

    def test_had_shower_profile(self, arz_pulse):
        """Test the hadronic shower profile"""
        lengths = [0.1, 2, 5, 10, 15, 20, 25]
        expectations_tev = [1.9e5, 3.6e8, 5.0e8, 7.0e7, 4.1e6, 1.7e5, 5.7e3]
        expectations_pev = [1.5e1, 4.0e7, 5.1e8, 3.8e8, 6.0e7, 4.9e6, 2.8e5]
        expectations_eev = [3.7e-4, 1.4e6, 1.6e8, 6.5e8, 2.7e8, 4.4e7, 4.4e6]
        for i, length in enumerate(lengths):
            assert (arz_pulse.had_shower_profile(z=length, energy=1e3) * 1e6 / 1.602e-19
                    == pytest.approx(expectations_tev[i], rel=0.05))
            assert (arz_pulse.had_shower_profile(z=length, energy=1e6) * 1e3 / 1.602e-19
                    == pytest.approx(expectations_pev[i], rel=0.05))
            assert (arz_pulse.had_shower_profile(z=length, energy=1e9) / 1.602e-19
                    == pytest.approx(expectations_eev[i], rel=0.05))
        lengths = np.linspace(1, 15, 1000)
        for energy in [1e3, 1e6, 1e9]:
            print(np.max(arz_pulse.had_shower_profile(lengths, energy)) / 1.602e-19)
            assert (np.max(arz_pulse.had_shower_profile(lengths, energy)) / 1.602e-19
                    == pytest.approx(energy*0.6, rel=0.1))

    def test_max_length(self, arz_pulse):
        """Test max_length method"""
        energies = np.logspace(3, 9, 7)
        expectations = [5.3, 6.7, 8.0, 9.3, 10.6, 11.9, 13.2]
        for energy, expected in zip(energies, expectations):
            assert arz_pulse.max_length(energy) == pytest.approx(expected, rel=0.01)



@pytest.fixture
=======
>>>>>>> f5a89b7c
def gauss_signal():
    """Gaussian noise sample"""
    np.random.seed(SEED)
    return GaussianNoise(np.linspace(0, 100, 10001), 1)


class TestGaussianNoise:
    """Tests for GaussianNoise class"""
    def test_creation(self, gauss_signal):
        """Test initialization of gaussian noise signal"""
        assert np.array_equal(gauss_signal.times, np.linspace(0, 100, 10001))
        assert gauss_signal.sigma == 1
        assert gauss_signal.value_type == Signal.Type.voltage

    def test_mean_rms(self, gauss_signal):
        """Test the mean and standard deviation of the gaussian noise signal"""
        assert np.mean(gauss_signal.values) == pytest.approx(0, abs=5e-3)
        assert (np.std(gauss_signal.values) ==
                pytest.approx(gauss_signal.sigma, rel=0.05))



@pytest.fixture
def thermal_signal():
    """Thermal noise sample"""
    np.random.seed(SEED)
    return ThermalNoise(times=np.linspace(0, 1e-6, 10001), f_band=(300e6, 700e6),
                        rms_voltage=1)


class TestThermalNoise:
    """Tests for ThermalNoise class"""
    def test_creation(self, thermal_signal):
        """Test initialization of thermal noise signal"""
        assert np.array_equal(thermal_signal.times, np.linspace(0, 1e-6, 10001))
        assert thermal_signal.value_type == Signal.Type.voltage
        assert thermal_signal.f_min == 300e6
        assert thermal_signal.f_max == 700e6
        assert len(thermal_signal.freqs) == 400
        assert thermal_signal.rms == 1

    def test_creation_failure(self):
        """Test that initialization only succeeds if temperature and resistance
        are given (or rms_voltage)"""
        with pytest.raises(ValueError):
            noise = ThermalNoise(times=[0,1,2], f_band=(0, 100))
        with pytest.raises(ValueError):
            noise = ThermalNoise(times=[0,1,2], f_band=(0, 100),
                                 temperature=200)
        with pytest.raises(ValueError):
            noise = ThermalNoise(times=[0,1,2], f_band=(0, 100),
                                 resistance=100)

    def test_rms_voltage_precedence(self):
        """Test that rms_voltage if specified takes precedence over temperature
        and resistance values"""
        noise = ThermalNoise(times=[0,1,2], f_band=(0, 100), rms_voltage=1,
                             temperature=200, resistance=100)
        assert noise.rms == 1

    def test_mean_rms(self, thermal_signal):
        """Test the mean and standard deviation of the thermal noise signal"""
        assert np.mean(thermal_signal.values) == pytest.approx(0, abs=5e-3)
        assert (np.std(thermal_signal.values) ==
                pytest.approx(thermal_signal.rms, rel=0.05))<|MERGE_RESOLUTION|>--- conflicted
+++ resolved
@@ -5,14 +5,7 @@
 from config import SEED
 
 from pyrex.signals import (Signal, EmptySignal, FunctionSignal,
-<<<<<<< HEAD
-                           ZHSAskaryanSignal, ARVZAskaryanSignal,
                            GaussianNoise, ThermalNoise)
-from pyrex.ice_model import ice
-from pyrex.particle import Particle
-=======
-                           GaussianNoise, ThermalNoise)
->>>>>>> f5a89b7c
 
 import numpy as np
 
@@ -299,139 +292,6 @@
 
 
 @pytest.fixture
-<<<<<<< HEAD
-def zhs_pulse():
-    """Example ZHS Askaryan pulse"""
-    # Create particle to ensure shower energy is 3e9 GeV
-    particle = Particle(particle_id=Particle.Type.electron_neutrino,
-                        vertex=(0, 0, -1000), direction=(0, 0, 1), energy=3e9,
-                        interaction_type="cc")
-    particle.interaction.em_frac = 1
-    particle.interaction.had_frac = 0
-    n = ice.index(particle.vertex[2])
-    cherenkov_angle = np.arcsin(np.sqrt(1 - 1/n**2))
-    return ZHSAskaryanSignal(times=np.linspace(0, 3e-9, 301),
-                             particle=particle,
-                             viewing_angle=cherenkov_angle-np.radians(0.3),
-                             viewing_distance=100,
-                             ice_model=ice, t0=1e-9)
-
-
-class TestZHSAskaryanSignal():
-    """Tests for ZHSAskaryanSignal class"""
-    def test_zhs_pulse(self, zhs_pulse):
-        """Test parameters of a sample ZHS signal"""
-        assert zhs_pulse.energy == 3e9
-        assert np.array_equal(zhs_pulse.times, np.linspace(0, 3e-9, 301))
-        assert zhs_pulse.value_type == Signal.Type.field
-        assert np.max(zhs_pulse.values) == pytest.approx(14.085, rel=0.1)
-        assert np.min(zhs_pulse.values) == pytest.approx(-1.392, rel=0.1)
-        peak_to_peak_time = (zhs_pulse.times[np.argmin(zhs_pulse.values)] -
-                             zhs_pulse.times[np.argmax(zhs_pulse.values)])
-        assert np.abs(peak_to_peak_time) == pytest.approx(0.4e-9, abs=0.05e-9)
-
-
-
-@pytest.fixture
-def arz_pulse():
-    """Example Askaryan pulse from https://arxiv.org/pdf/1106.6283v3.pdf"""
-    # Create particle to ensure shower energy is 3e9 GeV
-    particle = Particle(particle_id=Particle.Type.electron_neutrino,
-                        vertex=(0, 0, -1000), direction=(0, 0, 1), energy=3e9,
-                        interaction_type="cc")
-    particle.interaction.em_frac = 1
-    particle.interaction.had_frac = 0
-    n = ice.index(particle.vertex[2])
-    cherenkov_angle = np.arcsin(np.sqrt(1 - 1/n**2))
-    return ARVZAskaryanSignal(times=np.linspace(0, 3e-9, 301),
-                              particle=particle,
-                              viewing_angle=cherenkov_angle-np.radians(0.3),
-                              viewing_distance=1,
-                              ice_model=ice, t0=1e-9)
-
-
-class TestARVZAskaryanSignal:
-    """Tests for ARVZAksaryanSignal class"""
-    def test_arz_pulse(self, arz_pulse):
-        """Test parameters of the example ARVZ signal"""
-        assert arz_pulse.em_energy == 3e9
-        assert arz_pulse.had_energy == 0
-        assert np.array_equal(arz_pulse.times, np.linspace(0, 3e-9, 301))
-        assert arz_pulse.value_type == Signal.Type.field
-        # FIXME: Fix the amplitude of Askaryan pulses and use these amplitude tests
-        # assert np.max(arz_pulse.values) == pytest.approx(200, rel=0.1)
-        # assert np.min(arz_pulse.values) == pytest.approx(-200, rel=0.1)
-        peak_to_peak_time = (arz_pulse.times[np.argmin(arz_pulse.values)] -
-                             arz_pulse.times[np.argmax(arz_pulse.values)])
-        assert peak_to_peak_time == pytest.approx(0.2e-9, abs=0.05e-9)
-
-    def test_vector_potential(self, arz_pulse):
-        """Test vector potential of ARVZ signal sample"""
-        assert np.all(np.isclose(
-            arz_pulse.vector_potential,
-            np.cumsum(np.concatenate(([0], arz_pulse.values)))[:-1] * -arz_pulse.dt,
-            rtol=1e-5, atol=1e-10
-        ))
-
-    @pytest.mark.parametrize("energy", [1e9, 1e10, 1e11])
-    def test_RAC(self, arz_pulse, energy):
-        """Test vector potential at Cherenkov angle (Fig 2 of ARVZ)"""
-        times = np.linspace(-1e-9, 1.5e-9, 6)
-        expectations = [3.4e-8, 1.8e-7, 9.0e-6, 3.1e-7, 7.8e-8, 3.0e-8]
-        factor = 1e11 / energy
-        for time, expected in zip(times, expectations):
-            assert (np.abs(arz_pulse.RAC(time, energy)) * factor
-                    == pytest.approx(expected, rel=0.05))
-
-    def test_em_shower_profile(self, arz_pulse):
-        """Test the electromagnetic shower profile"""
-        lengths = [0.1, 2, 5, 10, 15, 20, 25]
-        expectations_tev = [4.5e5, 5.2e8, 9.3e8, 1.1e7, 1.8e4, 1.3e1, 7.1e-3]
-        expectations_pev = [4.2e2, 1.3e7, 7.2e8, 2.6e8, 3.3e6, 1.0e4, 1.4e1]
-        expectations_eev = [4.0e-1, 1.2e5, 9.7e7, 7.6e8, 7.6e7, 1.0e6, 4.3e3]
-        for i, length in enumerate(lengths):
-            assert (arz_pulse.em_shower_profile(z=length, energy=1e3) * 1e6 / 1.602e-19
-                    == pytest.approx(expectations_tev[i], rel=0.05))
-            assert (arz_pulse.em_shower_profile(z=length, energy=1e6) * 1e3 / 1.602e-19
-                    == pytest.approx(expectations_pev[i], rel=0.05))
-            assert (arz_pulse.em_shower_profile(z=length, energy=1e9) / 1.602e-19
-                    == pytest.approx(expectations_eev[i], rel=0.05))
-        lengths = np.linspace(1, 15, 1000)
-        for energy in [1e3, 1e6, 1e9]:
-            assert (np.max(arz_pulse.em_shower_profile(lengths, energy)) / 1.602e-19
-                    == pytest.approx(energy, rel=0.3))
-
-    def test_had_shower_profile(self, arz_pulse):
-        """Test the hadronic shower profile"""
-        lengths = [0.1, 2, 5, 10, 15, 20, 25]
-        expectations_tev = [1.9e5, 3.6e8, 5.0e8, 7.0e7, 4.1e6, 1.7e5, 5.7e3]
-        expectations_pev = [1.5e1, 4.0e7, 5.1e8, 3.8e8, 6.0e7, 4.9e6, 2.8e5]
-        expectations_eev = [3.7e-4, 1.4e6, 1.6e8, 6.5e8, 2.7e8, 4.4e7, 4.4e6]
-        for i, length in enumerate(lengths):
-            assert (arz_pulse.had_shower_profile(z=length, energy=1e3) * 1e6 / 1.602e-19
-                    == pytest.approx(expectations_tev[i], rel=0.05))
-            assert (arz_pulse.had_shower_profile(z=length, energy=1e6) * 1e3 / 1.602e-19
-                    == pytest.approx(expectations_pev[i], rel=0.05))
-            assert (arz_pulse.had_shower_profile(z=length, energy=1e9) / 1.602e-19
-                    == pytest.approx(expectations_eev[i], rel=0.05))
-        lengths = np.linspace(1, 15, 1000)
-        for energy in [1e3, 1e6, 1e9]:
-            print(np.max(arz_pulse.had_shower_profile(lengths, energy)) / 1.602e-19)
-            assert (np.max(arz_pulse.had_shower_profile(lengths, energy)) / 1.602e-19
-                    == pytest.approx(energy*0.6, rel=0.1))
-
-    def test_max_length(self, arz_pulse):
-        """Test max_length method"""
-        energies = np.logspace(3, 9, 7)
-        expectations = [5.3, 6.7, 8.0, 9.3, 10.6, 11.9, 13.2]
-        for energy, expected in zip(energies, expectations):
-            assert arz_pulse.max_length(energy) == pytest.approx(expected, rel=0.01)
-
-
-
-@pytest.fixture
-=======
->>>>>>> f5a89b7c
 def gauss_signal():
     """Gaussian noise sample"""
     np.random.seed(SEED)
